--- conflicted
+++ resolved
@@ -304,11 +304,7 @@
 
 class FDPhononCalculator(DummyPhononCalculator):
 
-<<<<<<< HEAD
     """Finite difference phonon evaluator."""
-=======
-    """Finite dinnerence phonon evaluator."""
->>>>>>> 4b2fdfbf
 
     def bind(self, dm):
         """ Reference all the variables for simpler access."""
