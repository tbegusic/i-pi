"""Holds the algorithms to perform replica exchange.

Algorithms implemented by Robert Meissner and Riccardo Petraglia, 2016
"""

# This file is part of i-PI.
# i-PI Copyright (C) 2014-2016 i-PI developers
# See the "licenses" directory for full license information.


import numpy as np
import time

from ipi.engine.smotion import Smotion
from ipi.engine.ensembles import ensemble_swap
from ipi.utils.depend import *
from ipi.utils.softexit import softexit
from ipi.utils.messages import verbosity, info


__all__ = ['ReplicaExchange']


# TODO: Do not shout :-)
#       (1) Exchange of Hamiltonians is missing

# utility functions to traverse systems to rescale all of the s momenta of
# GLE thermostats that might be around. should look also inside multi-motion
# and multi-thermo classes
def thermo_scale(thermo, scale):
    if hasattr(thermo, "tlist"):
        for t in thermo.tlist:
            thermo_scale(t, scale)
    if hasattr(thermo, "s"):  # scale the GLE degrees of freedom
        thermo.s *= scale


def motion_scale(motion, scale):
    if hasattr(motion, "mlist"):
        for m in motion.mlist:
            motion_scale(m, scale)
    thermo_scale(motion.thermostat, scale)
    thermo_scale(motion.barostat.thermostat, scale)


def gle_scale(sys, scale):
    motion_scale(sys.motion, scale)


class ReplicaExchange(Smotion):
    """Replica exchange routine.

    Attributes:
        every: on which steps REMD should be performed
        exchange:
            temperature: activate temperature replica exchange
            hamiltonian: activate hamiltonian replica exchange
            bias: activate hamiltonian replica exchange ***not yet implemented
    """

    def __init__(self, stride=1.0, repindex=None, krescale=True, swapfile="PARATEMP"):
        """Initialises REMD.

        Args:

        """

        super(ReplicaExchange, self).__init__()

        self.swapfile = swapfile  
        self.rescalekin = krescale  
        # replica exchange options
        self.stride = stride

        if repindex is None:
            self.repindex = np.zeros(0, int)
        else:
            self.repindex = np.asarray(repindex, int).copy()

        self.mode = 'remd'

    def bind(self, syslist, prng, omaker):

        super(ReplicaExchange, self).bind(syslist, prng, omaker)

        if self.repindex is None or len(self.repindex) == 0:
            self.repindex = np.asarray(range(len(self.syslist)))
        else:
            if len(self.syslist) != len(self.repindex):
                raise ValueError("Size of replica index does not match number of systems replicas")

        self.sf = self.output_maker.get_output(self.swapfile)

    def step(self, step=None):
        """Tries to exchange replica."""

        if self.stride <= 0.0: return

        info("\nTrying to exchange replicas on STEP %d" % step, verbosity.debug)

        t_start = time.time()
        fxc = False
        sl = self.syslist

        t_eval = 0
        t_swap = 0
        for i in range(len(sl)):
            for j in range(i):
                if (1.0 / self.stride < self.prng.u): continue  # tries a swap with probability 1/stride

                t_eval -= time.time()
                ti = sl[i].ensemble.temp
                tj = sl[j].ensemble.temp
                eci = sl[i].ensemble.econs
                ecj = sl[j].ensemble.econs
                pensi = sl[i].ensemble.lpens
                pensj = sl[j].ensemble.lpens
                t_eval += time.time()

                t_swap -= time.time()
                ensemble_swap(sl[i].ensemble, sl[j].ensemble)  # tries to swap the ensembles!

                # it is generally a good idea to rescale the kinetic energies,
                # which means that the exchange is done only relative to the potential energy part.
                if self.rescalekin:
                    # also rescales the velocities -- should do the same with cell velocities
                    sl[i].beads.p *= np.sqrt(tj / ti)
                    sl[j].beads.p *= np.sqrt(ti / tj)
                    try:  # if motion has a barostat, and barostat has a momentum, does the swap
                        # also note that the barostat has a hidden T dependence inside the mass, so
                        # as a matter of fact <p^2> \propto T^2
                        sl[i].motion.barostat.p *= (tj / ti)
                        sl[j].motion.barostat.p *= (ti / tj)
                    except AttributeError:
                        pass

                try: # if motion has a barostat, and the barostat has a reference cell, does the swap
                     # as that when there are very different pressures, the cell should reflect the
                     # pressure/temperature dependence. this also changes the barostat conserved quantities
                     bjh = dstrip(sl[j].motion.barostat.h0.h).copy()
                     sl[j].motion.barostat.h0.h[:] = sl[i].motion.barostat.h0.h[:]
                     sl[i].motion.barostat.h0.h[:] = bjh
                except AttributeError:
                    pass

                t_swap += time.time()

                t_eval -= time.time()
                newpensi = sl[i].ensemble.lpens
                newpensj = sl[j].ensemble.lpens

                pxc = np.exp((newpensi + newpensj) - (pensi + pensj))
                t_eval += time.time()

                if (pxc > self.prng.u):  # really does the exchange
                    info(" @ PT:  SWAPPING replicas % 5d and % 5d." % (i, j), verbosity.low)

                    # if we have GLE thermostats, we also have to exchange rescale the s!!!
                    gle_scale(sl[i], (tj / ti))
                    gle_scale(sl[j], (ti / tj))

                    t_eval -= time.time()
                    # we just have to carry on with the swapped ensembles, but we also keep track of the changes in econs
                    sl[i].ensemble.eens += eci - sl[i].ensemble.econs
                    sl[j].ensemble.eens += ecj - sl[j].ensemble.econs
                    t_eval += time.time()

                    self.repindex[i], self.repindex[j] = self.repindex[j], self.repindex[i]  # keeps track of the swap

                    fxc = True  # signal that an exchange has been made!
                else:  # undoes the swap
                    t_swap -= time.time()
                    ensemble_swap(sl[i].ensemble, sl[j].ensemble)

                    # undoes the kinetic scaling
                    if self.rescalekin:
                        sl[i].beads.p *= np.sqrt(ti / tj)
                        sl[j].beads.p *= np.sqrt(tj / ti)
                        try:
                            sl[i].motion.barostat.p *= (ti / tj)
                            sl[j].motion.barostat.p *= (tj / ti)
                        except AttributeError:
                            pass
                    try:
                        bjh = dstrip(sl[j].motion.barostat.h0.h).copy()
                        sl[j].motion.barostat.h0.h[:] = sl[i].motion.barostat.h0.h[:]
                        sl[i].motion.barostat.h0.h[:] = bjh
                    except AttributeError:
                        pass

                    t_swap += time.time()
                    info(" @ PT:  SWAP REJECTED BETWEEN replicas % 5d and % 5d." % (i, j), verbosity.low)

                   #tempi = copy(self.syslist[i].ensemble.temp)

                   #self.syslist[i].ensemble.temp = copy(self.syslist[j].ensemble.temp)
                   # velocities have to be adjusted according to the new temperature

        if fxc:  # writes out the new status
<<<<<<< HEAD
=======
            # with open(self.swapfile, "a") as sf:
>>>>>>> 253a6009
            self.sf.write("% 10d" % (step))
            for i in self.repindex:
                self.sf.write(" % 5d" % (i))
            self.sf.write("\n")
            self.sf.force_flush()

        info("# REMD step evaluated in %f (%f eval, %f swap) sec." % (time.time() - t_start, t_eval, t_swap), verbosity.debug)<|MERGE_RESOLUTION|>--- conflicted
+++ resolved
@@ -197,10 +197,6 @@
                    # velocities have to be adjusted according to the new temperature
 
         if fxc:  # writes out the new status
-<<<<<<< HEAD
-=======
-            # with open(self.swapfile, "a") as sf:
->>>>>>> 253a6009
             self.sf.write("% 10d" % (step))
             for i in self.repindex:
                 self.sf.write(" % 5d" % (i))
